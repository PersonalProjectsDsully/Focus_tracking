#!/usr/bin/env python3
"""
Focus Monitor Agent (Window Title Tracking Version)

This script tracks the title and executable of the currently focused window
to generate focus activity logs and daily summaries. It can capture screenshots
for certain applications and perform OCR on the images.
Runs completely standalone and saves all files to the script's directory.
Generates live summaries for the current day's activity.
Detects and groups browser profiles for Microsoft Edge.
"""

import os
import sys
import time
import json
import logging
import argparse
import datetime
import re
from typing import Dict, List, Optional, Set, Tuple
from pathlib import Path
import asyncio
from PIL import ImageGrab
import pytesseract

try:
    import win32gui
    import win32process
    import win32api
    import win32con # For constants if needed later
    import requests  # Optional for API features
    import wmi  # For Chrome profile detection
except ImportError:
    print("Required packages not found. Please install with:")
    print("pip install pywin32 requests wmi")
    sys.exit(1)

# Get the directory where this script is located
SCRIPT_DIR = Path(os.path.dirname(os.path.abspath(__file__)))

# Configure logging
logging.basicConfig(
    level=logging.INFO,
    format="%(asctime)s [%(levelname)s] %(name)s: %(message)s",
    handlers=[
        logging.FileHandler(SCRIPT_DIR / "focus_monitor.log", encoding='utf-8'),
        logging.StreamHandler()
    ]
)
logger = logging.getLogger("focus_monitor")

# --- Configuration (Copied for backend calculation consistency) ---
PRODUCTIVE_EXES = {"code.exe", "pycharm", "idea", "webstorm", "goland", "clion",
                   "word", "excel", "powerpnt", "outlook",
                   "chrome.exe", "firefox.exe", "msedge.exe", "safari",
                   "cmd.exe", "powershell.exe", "terminal", "wt.exe",
                   "explorer.exe", "photoshop", "illustrator", "figma", "xd",
                   "blender", "unity", "docker", "virtualbox", "vmware",
                   "gitkraken", "postman", "obsidian"}
DISTRACTION_EXES = {"steam.exe", "epicgameslauncher", "origin.exe", "gog galaxy",
                     "spotify.exe", "discord.exe", "slack.exe",
                     "netflix", "hulu", "disneyplus",
                     "whatsapp", "telegram", "signal"}
DISTRACTION_TITLE_KEYWORDS = {"youtube", "facebook", "twitter", "reddit", "netflix",
                              "hulu", "twitch", "instagram", "9gag", "game", "play",
                              "tiktok", "pinterest"}
MEETING_EXES = {"teams.exe", "zoom.exe", "webex", "skype.exe", "slack.exe"}
MEETING_TITLE_KEYWORDS = {"meet", "meeting", "call", "webinar", "huddle",
                           "zoom meeting", "microsoft teams meeting", "google meet"}
OCR_APPS = {"notepad.exe", "word.exe", "acrord32.exe"}

# --- Browser Profile Detection Patterns ---
EDGE_PROFILE_PATTERN = re.compile(r'Microsoft Edge(?:\s*-\s*(.+))?$')
# Chrome typically formats titles as: "Page Title - Google Chrome" or "Page Title - Google Chrome - Profile"
CHROME_PROFILE_PATTERN = re.compile(r'.*Google Chrome(?:\s*-\s*(.+))?$')
FIREFOX_PROFILE_PATTERN = re.compile(r'Mozilla Firefox(?:\s*-\s*(.+))?$')

class FocusMonitorAgent:
    def __init__(self, output_dir: Optional[str] = None, api_url: Optional[str] = None):
        # If no output dir specified, use script directory
        self.output_dir = Path(output_dir) if output_dir else SCRIPT_DIR
        self.api_url = api_url
        self.active = True # Internal current state
        self.desired_active_state = True # State requested by backend
        self.last_window_info: Optional[Dict] = None
        self.window_start_time: float = time.time()
        self.today: str = self._get_current_utc_date()
        self.last_summary_time: float = 0
        self.summary_interval: int = 300  # Generate summary every 5 minutes

        # Session start timestamp for 5-minute buckets
        self.session_start_time: float = time.time()
        self.session_start_tag: str = (
            datetime.datetime.utcfromtimestamp(self.session_start_time)
            .strftime("%Y%m%dT%H%M%SZ")
        )
        self.time_buckets: Dict[int, Dict[str, Set[str]]] = {}

        # Create focus_logs directory within the script or specified directory
        self.focus_logs_dir = self.output_dir / "focus_logs"
        self.focus_logs_dir.mkdir(parents=True, exist_ok=True)
        self.screenshot_dir = self.focus_logs_dir / "screenshots"
        self.screenshot_dir.mkdir(parents=True, exist_ok=True)
        self.ocr_last_times: Dict[int, float] = {}
        self.ocr_results: Dict[int, Dict[str, str]] = {}

        logger.info(f"Initialized FocusMonitorAgent (Window Tracking). Output: {self.focus_logs_dir}, API: {self.api_url or 'Disabled'}")

    def _get_current_utc_date(self) -> str:
         # Make sure to use UTC date for consistency
         current_date = datetime.datetime.now(datetime.timezone.utc).strftime("%Y-%m-%d")
         logger.debug(f"Current UTC date: {current_date}")
         return current_date

    async def check_backend_status(self):
        """Periodically check the desired active state from the backend."""
        while True:
            if not self.api_url:
                self.desired_active_state = True # Default to active if no API
                await asyncio.sleep(60)
                continue
            try:
                response = requests.get(f"{self.api_url}/focus/status", timeout=3)
                response.raise_for_status()
                new_desired_state = response.json().get("active", True)
                if self.desired_active_state != new_desired_state:
                     logger.info(f"Backend desired state changed to: {new_desired_state}")
                     self.desired_active_state = new_desired_state
            except requests.exceptions.RequestException as e:
                logger.warning(f"Could not reach backend ({self.api_url}) to check focus status: {e}")
            except Exception as e:
                 logger.error(f"Error checking backend status: {e}")
            await asyncio.sleep(15) # Check every 15 seconds

    def toggle_active(self):
        """Toggle the internal active state if it differs from desired state."""
        if self.active == self.desired_active_state: return

        new_state = self.desired_active_state
        logger.info(f"Focus Monitor internal state changing to: {new_state}")

        if not new_state: # Pausing
             if self.last_window_info:
                 duration = int(time.time() - self.window_start_time)
                 if duration > 0: self._log_window_activity(self.last_window_info, duration)
             self.last_window_info = None
             self.window_start_time = time.time()
        else: # Resuming
             self.window_start_time = time.time() # Reset start time

        self.active = new_state

    def _extract_browser_profile(self, exe: str, title: str, pid: int = 0) -> Optional[str]:
        """Extract browser profile information from window title or process details if available."""
        # First try to detect from window title
        if "msedge.exe" in exe.lower():
            match = EDGE_PROFILE_PATTERN.search(title)
            if match and match.group(1):
                return match.group(1).strip()
        elif "chrome.exe" in exe.lower():
            # First check direct profile path from process command line
            if pid > 0:
                try:
                    # Try to get the profile directory from the command line
                    profile = self._get_chrome_profile_from_pid(pid)
                    if profile:
                        return profile
                except Exception as e:
                    logger.debug(f"Error getting Chrome profile from pid: {e}")
                    
            # Fall back to window title detection
            match = CHROME_PROFILE_PATTERN.search(title)
            if match and match.group(1):
                # Chrome profiles might have extra spaces or text, clean it up
                profile = match.group(1).strip()
                # If the profile contains common Chrome text, it's probably not a profile name
                if profile.lower() in ["new tab", "settings", "history"]:
                    return None
                return profile
        elif "firefox.exe" in exe.lower():
            match = FIREFOX_PROFILE_PATTERN.search(title)
            if match and match.group(1):
                return match.group(1).strip()
        return None
        
    def _get_chrome_profile_from_pid(self, pid: int) -> Optional[str]:
        """Extract Chrome profile name from process command line arguments."""
        try:
            # Open the process with necessary access rights
            handle = win32api.OpenProcess(win32con.PROCESS_QUERY_INFORMATION | win32con.PROCESS_VM_READ, False, pid)
            if not handle:
                return None
                
            try:
                # Get the full command line 
                import ctypes
                from ctypes import wintypes
                
                GetProcessCommandLine = ctypes.windll.kernel32.GetProcessCommandLine
                GetProcessCommandLine.argtypes = [wintypes.HANDLE, wintypes.LPWSTR, wintypes.DWORD]
                GetProcessCommandLine.restype = wintypes.BOOL
                
                buffer_size = 8192  # Max command line size
                buffer = ctypes.create_unicode_buffer(buffer_size)
                
                # This direct approach doesn't work because GetProcessCommandLine isn't exposed properly
                # Instead, we'll use WMI to get this information
                
                # Alternative approach using WMI
                import wmi
                c = wmi.WMI()
                for process in c.Win32_Process(ProcessId=pid):
                    cmd_line = process.CommandLine
                    if cmd_line:
                        # Look for --profile-directory="ProfileName" or --profile-directory=ProfileName
                        profile_match = re.search(r'--profile-directory[=\s]\"?([^\"]+)\"?', cmd_line)
                        if profile_match:
                            profile_dir = profile_match.group(1).strip()
                            # Convert profile directory to a friendly name
                            # Default is "Default", others are typically named "Profile 1", "Profile 2", etc.
                            # or custom names like "Work", "Personal", etc.
                            if profile_dir == "Default":
                                return "Default"
                            elif profile_dir.startswith("Profile "):
                                return f"Profile {profile_dir.split(' ')[1]}"
                            else:
                                # Try to map the directory to a user-friendly name
                                return self._get_chrome_profile_name_from_dir(profile_dir)
                return None
            finally:
                win32api.CloseHandle(handle)
        except Exception as e:
            logger.debug(f"Error getting Chrome command line: {e}")
            return None
            
    def _get_chrome_profile_name_from_dir(self, profile_dir: str) -> str:
        """Try to map Chrome profile directory to user-friendly name."""
        # Chrome user data directory is typically at:
        # C:\Users\<username>\AppData\Local\Google\Chrome\User Data\
        
        try:
            # Common locations for Chrome user data
            user_data_dirs = [
                os.path.expanduser(r"~\AppData\Local\Google\Chrome\User Data"),
                os.path.expanduser(r"~\AppData\Local\Chromium\User Data"),
                os.path.expanduser(r"~\AppData\Local\Google\Chrome Beta\User Data"),
                os.path.expanduser(r"~\AppData\Local\Google\Chrome Dev\User Data"),
            ]
            
            # Try to find the Preferences file for this profile
            for user_data_dir in user_data_dirs:
                prefs_file = os.path.join(user_data_dir, profile_dir, "Preferences")
                if os.path.exists(prefs_file):
                    try:
                        with open(prefs_file, 'r', encoding='utf-8') as f:
                            prefs = json.load(f)
                            # Extract profile name from preferences
                            if 'profile' in prefs and 'name' in prefs['profile']:
                                return prefs['profile']['name']
                    except Exception as e:
                        logger.debug(f"Error reading Chrome preferences: {e}")
            
            # If we can't find a friendly name, return the directory name
            return profile_dir
        except Exception as e:
            logger.debug(f"Error mapping Chrome profile directory: {e}")
            return profile_dir

    def _get_app_identity(self, exe: str, title: str) -> Tuple[str, str]:
        """Generate a consistent app identity that includes profile info for browsers."""
        profile = self._extract_browser_profile(exe, title)
        
        # Default app name is the executable basename without .exe
        app_name = os.path.basename(exe).replace('.exe', '') if exe != "Unknown" else "Unknown"
        
        # For browsers with profile info, append the profile to the app name
        if profile:
            if "msedge.exe" in exe.lower():
                return f"{app_name} - {profile}", exe
            elif "chrome.exe" in exe.lower():
                return f"{app_name} - {profile}", exe
            elif "firefox.exe" in exe.lower():
                return f"{app_name} - {profile}", exe
        
        # Special case for Chrome - check if we can infer the profile from page content
        if "chrome.exe" in exe.lower() and not profile:
            # Check for domains that might indicate work vs personal
            title_lower = title.lower()
            
            # Work-related domains
            if any(domain in title_lower for domain in ["jira", "confluence", "slack", "teams", "github", "gitlab", "azure", "office365"]):
                return f"{app_name} - Work", exe
                
            # Entertainment domains
            if any(domain in title_lower for domain in ["youtube", "netflix", "twitch", "spotify", "reddit", "facebook", "instagram"]):
                return f"{app_name} - Personal", exe
                
            # If we can't infer, just return the app name
            return app_name, exe
        
        return app_name, exe

    def _get_focused_window_details(self) -> Optional[Dict]:
        """Get details (hwnd, pid, exe, title, timestamp) for the currently focused window."""
        try:
            hwnd = win32gui.GetForegroundWindow()
            if not hwnd: return None

            title = win32gui.GetWindowText(hwnd)
            tid, pid = win32process.GetWindowThreadProcessId(hwnd)

            if not title or pid == 0 or title in ["Program Manager", "Windows Default Lock Screen", "Windows Input Experience"]:
                 return None # Filter out uninteresting windows

            exe = "Unknown"
            try:
                # PROCESS_QUERY_LIMITED_INFORMATION is safer if available
                handle = win32api.OpenProcess(win32con.PROCESS_QUERY_LIMITED_INFORMATION | win32con.PROCESS_VM_READ, False, pid)
                if handle:
                    try: exe = win32process.GetModuleFileNameEx(handle, 0)
                    finally: win32api.CloseHandle(handle)
            except Exception: pass # Ignore permission errors

            # Extract profile info if available - pass PID for Chrome profile detection
            profile = self._extract_browser_profile(exe, title, pid)

            ocr_text = None
            screenshot_path = None
            exe_lower = os.path.basename(exe).lower()
            if exe_lower in OCR_APPS:
                last_time = self.ocr_last_times.get(hwnd, 0)
                if time.time() - last_time >= 10:
                    try:
                        image = ImageGrab.grab()
                        screenshot_path = self.screenshot_dir / f"{int(time.time())}_{hwnd}.png"
                        image.save(screenshot_path)
                        ocr_text = pytesseract.image_to_string(image)
                        self.ocr_last_times[hwnd] = time.time()
                        self.ocr_results[hwnd] = {"text": ocr_text, "path": str(screenshot_path)}
                    except Exception as e:
                        logger.error(f"OCR capture failed: {e}")

            return {
                "hwnd": hwnd,
                "pid": pid,
                "exe": exe,
                "title": title,
                "app_profile": profile,
                "timestamp": datetime.datetime.now(datetime.timezone.utc).isoformat(),
                "ocr_text": ocr_text,
                "screenshot_path": str(screenshot_path) if screenshot_path else None,
            }
        except Exception as e:
            if "pywintypes.error" in str(type(e)) and e.args[0] in [0, 1400]: # Handle window closing during check
                 logger.debug(f"Window likely closed during info retrieval: {e}")
                 return None
            logger.error(f"Error getting focused window details: {e}", exc_info=False)
            return None

    def _log_window_activity(self, window_info: Dict, duration: int, ocr_text: Optional[str] = None, screenshot_path: Optional[str] = None):
        """Log focused window activity to JSONL file.

        Additional fields such as OCR text or screenshot path can be provided
        either via the optional parameters or within ``window_info`` itself.
        These fields are only written when present so older logs remain
        compatible.
        """
        if duration <= 0:
            return
        try:
            # Make sure focus_logs directory exists
            self.focus_logs_dir.mkdir(parents=True, exist_ok=True)
            log_file = self.focus_logs_dir / f"focus_log_{self.today}.jsonl"
            
            # Include app_identity and profile in the log
            app_identity, exe_path = self._get_app_identity(window_info["exe"], window_info["title"])
            
            log_entry = {
                "timestamp": window_info["timestamp"],
                "exe": window_info["exe"],
                "app_name": app_identity,  # Include friendly app name with profile
                "app_profile": window_info.get("app_profile"),  # Include profile if available
                "title": window_info["title"],
                "duration": duration,
                "pid": window_info.get("pid", 0)  # Include PID for potential label lookup
            }
<<<<<<< HEAD
            hwnd = window_info.get("hwnd")
            ocr_info = self.ocr_results.pop(hwnd, None)
            if ocr_info:
                log_entry["ocr_text"] = ocr_info.get("text")
                log_entry["screenshot_path"] = ocr_info.get("path")
            if hwnd in self.ocr_last_times:
                self.ocr_last_times.pop(hwnd, None)
=======

            # Optional OCR / screenshot metadata
            ocr_val = ocr_text if ocr_text is not None else window_info.get("ocr_text")
            if ocr_val:
                log_entry["ocr_text"] = ocr_val

            screenshot_val = screenshot_path if screenshot_path is not None else window_info.get("screenshot_path")
            if screenshot_val:
                log_entry["screenshot_path"] = screenshot_val
>>>>>>> 8cb3d2bd
            with open(log_file, "a", encoding="utf-8") as f:
                f.write(json.dumps(log_entry) + "\n")

            # Log with profile info if available
            title_snip = log_entry['title'][:60].replace('\n', ' ') + ('...' if len(log_entry['title']) > 60 else '')
            profile_info = f" ({log_entry['app_profile']})" if log_entry.get('app_profile') else ""
            logger.info(f"Logged: {app_identity}{profile_info} - '{title_snip}' ({duration}s)")

            # Update in-memory 5-minute bucket summary
            self._update_time_bucket(log_entry)
        except Exception as e:
            logger.error(f"Error writing to log file {log_file}: {e}")

    def _update_time_bucket(self, log_entry: Dict):
        """Update the in-memory 5-minute bucket summary with a new log entry."""
        try:
            ts = datetime.datetime.fromisoformat(log_entry["timestamp"]).timestamp()
        except Exception:
            ts = time.time()

        bucket_index = int((ts - self.session_start_time) // 300)
        bucket_start = self.session_start_time + bucket_index * 300
        bucket_end = bucket_start + 300

        bucket = self.time_buckets.setdefault(
            bucket_index,
            {
                "start": datetime.datetime.utcfromtimestamp(bucket_start).isoformat(),
                "end": datetime.datetime.utcfromtimestamp(bucket_end).isoformat(),
                "apps": set(),
                "titles": set(),
                "ocr_text": set(),
            },
        )

        bucket["apps"].add(log_entry.get("app_name", "Unknown"))
        if log_entry.get("title"):
            bucket["titles"].add(log_entry["title"])
        if log_entry.get("ocr_text"):
            bucket["ocr_text"].add(log_entry["ocr_text"])

    def _write_time_bucket_summary(self):
        """Write the current time bucket summary to a JSON file."""
        bucket_file = self.focus_logs_dir / f"time_buckets_{self.session_start_tag}.json"
        serializable = []
        for idx in sorted(self.time_buckets.keys()):
            b = self.time_buckets[idx]
            serializable.append(
                {
                    "start": b["start"],
                    "end": b["end"],
                    "apps": sorted(b["apps"]),
                    "titles": sorted(b["titles"]),
                    "ocr_text": sorted(b["ocr_text"]),
                }
            )

        try:
            with open(bucket_file, "w", encoding="utf-8") as f:
                json.dump(serializable, f, indent=2)
            logger.info(f"Wrote time bucket summary to {bucket_file}")
        except Exception as e:
            logger.error(f"Error writing bucket summary: {e}")

    def _generate_daily_summary(self, date_str=None):
        """Generate a daily summary for the specified date or today."""
        if date_str is None:
            date_str = self.today
        
        logger.info(f"Generating daily summary file for {date_str}...")
        summary_file = self.focus_logs_dir / f"daily_summary_{date_str}.json"
        log_file = self.focus_logs_dir / f"focus_log_{date_str}.jsonl"

        if not log_file.exists():
            logger.warning(f"No focus log file found for {date_str}. Cannot generate summary file.")
            return None  # Return None to indicate no data

        summary = { # Structure without screenshots/keywords
            "date": date_str, "totalTime": 0, "appBreakdown": [],
            "focusScore": 0, "distractionEvents": 0, "meetingTime": 0,
            "productiveApps": [], "distractionApps": []
        }
        try:
            log_entries = []
            total_time = 0
            app_time: Dict[str, float] = {}  # Now keyed by app_name (includes profile)
            app_titles: Dict[str, Set[str]] = {}
            app_exes: Dict[str, str] = {}  # Map app_name to exe for classification
            app_ocr_texts: Dict[str, Set[str]] = {}
            app_screens: Dict[str, Set[str]] = {}
            
            # --- Process Log File ---
            with open(log_file, "r", encoding="utf-8") as f:
                for line_num, line in enumerate(f, 1):
                    try:
                        entry = json.loads(line.strip())
                        if not isinstance(entry, dict) or not all(k in entry for k in ["exe", "title", "duration", "timestamp"]): 
                            continue
                        
                        duration = entry.get("duration", 0)
                        if duration <= 0: continue
                        
                        # If entry doesn't have app_name (from older logs), generate it
                        if "app_name" not in entry:
                            app_identity, exe_path = self._get_app_identity(entry["exe"], entry["title"])
                            entry["app_name"] = app_identity
                        
                        log_entries.append(entry)
                        total_time += duration
                        
                        # Use app_name as key (includes profile info)
                        app_name = entry["app_name"]
                        exe = entry["exe"]
                        title = entry["title"] or ""
                        
                        # Track time by app_name (with profile)
                        app_time[app_name] = app_time.get(app_name, 0) + duration

                        # Track titles for each app_name
                        if app_name not in app_titles:
                            app_titles[app_name] = set()
                            app_exes[app_name] = exe  # Store exe for classification
                            app_ocr_texts[app_name] = set()
                            app_screens[app_name] = set()

                        if len(app_titles[app_name]) < 50:
                            app_titles[app_name].add(title)

                        ocr_val = entry.get("ocr_text")
                        if ocr_val and len(app_ocr_texts[app_name]) < 50:
                            app_ocr_texts[app_name].add(ocr_val)

                        screen_val = entry.get("screenshot_path")
                        if screen_val and len(app_screens[app_name]) < 50:
                            app_screens[app_name].add(screen_val)
                    except Exception as e: 
                        logger.error(f"Err processing line {line_num}: {e}")

            summary["totalTime"] = round(total_time)
            summary["distractionEvents"] = len(log_entries)

            # App breakdown - now with browser profile support
            app_breakdown_list = []
            for app_name, time_spent in app_time.items():
                 exe = app_exes.get(app_name, "Unknown")
                 percentage = (time_spent / total_time * 100) if total_time > 0 else 0
                 app_breakdown_list.append({
                     "appName": app_name,  # Now includes profile info
                     "exePath": exe,
                     "timeSpent": round(time_spent),
                     "percentage": round(percentage, 2),
                     "windowTitles": sorted(list(app_titles.get(app_name, set()))),
                     "ocrTexts": sorted(list(app_ocr_texts.get(app_name, set()))),
                     "screenshotPaths": sorted(list(app_screens.get(app_name, set())))
                 })
            app_breakdown_list.sort(key=lambda x: x["timeSpent"], reverse=True)
            summary["appBreakdown"] = app_breakdown_list

            # Metrics
            title_list_map = {app['appName']: app['windowTitles'] for app in app_breakdown_list}
            exe_map = {app['appName']: app['exePath'] for app in app_breakdown_list}
            
            # Meeting time calculation
            summary["meetingTime"] = round(sum(
                e["duration"] for e in log_entries 
                if self._is_meeting_app(e["exe"], e["title"])
            ))
            
            # App classification with profile support
            productive_apps_set = {
                app["appName"] for app in app_breakdown_list 
                if self._is_productive_app(
                    app["exePath"], 
                    title_list_map.get(app["appName"], [])
                )
            }
            
            distraction_apps_set = {
                app["appName"] for app in app_breakdown_list 
                if self._is_distraction_app(
                    app["exePath"], 
                    title_list_map.get(app["appName"], [])
                )
            }
            
            summary["productiveApps"] = sorted(list(productive_apps_set))
            summary["distractionApps"] = sorted(list(distraction_apps_set))
            summary["focusScore"] = self._calculate_focus_score(
                summary["productiveApps"], 
                summary["distractionApps"], 
                summary["appBreakdown"], 
                summary["totalTime"]
            )

            # Write summary file
            with open(summary_file, "w", encoding="utf-8") as f:
                json.dump(summary, f, indent=2)
            logger.info(f"Generated daily summary file for {date_str}.")
            
            # Also create a live usage chart if matplotlib is available
            try:
                self._generate_usage_chart(summary, date_str)
            except Exception as chart_err:
                logger.warning(f"Could not generate usage chart: {chart_err}")
                
            return summary

        except Exception as e:
            logger.error(f"Error generating daily summary file for {date_str}: {e}", exc_info=True)
            return None

    # --- Keep calculation helpers needed by _generate_daily_summary ---
    def _calculate_focus_score(self, productive_apps: List[str], distraction_apps: List[str], app_breakdown: List[Dict], total_time: int) -> int:
        if total_time <= 0: return 0
        productive_time = sum(app["timeSpent"] for app in app_breakdown if app["appName"] in productive_apps)
        distraction_time = sum(app["timeSpent"] for app in app_breakdown if app["appName"] in distraction_apps)
        neutral_time = max(0, total_time - productive_time - distraction_time)
        weighted_score = (productive_time * 1.0) + (neutral_time * 0.5) - (distraction_time * 1.0)
        normalized_score = weighted_score / total_time if total_time > 0 else 0
        final_score = max(0, min(100, int((normalized_score + 1) / 2 * 100)))
        return final_score
    def _is_productive_app(self, exe_path: str, titles: List[str]) -> bool:
        exe_lower = exe_path.lower(); title_concat_lower = " ".join(titles).lower()
        if any(pe in exe_lower for pe in PRODUCTIVE_EXES):
             if not any(dk in title_concat_lower for dk in DISTRACTION_TITLE_KEYWORDS): return True
        return False
    def _is_distraction_app(self, exe_path: str, titles: List[str]) -> bool:
        exe_lower = exe_path.lower(); title_concat_lower = " ".join(titles).lower()
        if any(de in exe_lower for de in DISTRACTION_EXES): return True
        if any(pe in exe_lower for pe in PRODUCTIVE_EXES) and any(dk in title_concat_lower for dk in DISTRACTION_TITLE_KEYWORDS): return True
        return False
    def _is_meeting_app(self, exe_path: str, title: str) -> bool:
         exe_lower = exe_path.lower(); title_lower = title.lower()
         if any(me in exe_lower for me in MEETING_EXES): return True
         if any(mk in title_lower for mk in MEETING_TITLE_KEYWORDS): return True
         return False

    # --- Main Agent Loop (Improved with regular summaries) ---
    async def run_agent_loop(self, interval: int = 5):
        """The main agent loop (async) - tracks focused window."""
        logger.info(f"Starting Focus Monitor agent loop (Window Tracking). Interval: {interval}s")
        self.window_start_time = time.time()
        self.last_summary_time = time.time()

        while True:
            main_loop_start_time = time.time()
            try:
                # Check desired state from backend and toggle internal state if needed
                self.toggle_active()

                # Skip window processing if not active, but still check for summary generation
                if not self.active:
                    # Check if it's time to generate a summary
                    time_since_last_summary = time.time() - self.last_summary_time
                    if time_since_last_summary >= self.summary_interval:
                        self._generate_daily_summary()
                        self._write_time_bucket_summary()
                        self.last_summary_time = time.time()
                        
                    await asyncio.sleep(max(0.1, interval - (time.time() - main_loop_start_time)))
                    continue
                
                # Day Change Check (using UTC)
                current_day_utc = self._get_current_utc_date()
                if current_day_utc != self.today:
                    logger.info(f"Date changed from {self.today} to {current_day_utc}. Generating previous day summary.")
                    self._generate_daily_summary(self.today) # Generate final summary for previous day
                    self._write_time_bucket_summary()
                    self.today = current_day_utc
                    logger.info(f"Updated current tracking date to {self.today}")
                
                # Get current focused window details
                current_window_info = self._get_focused_window_details()

                # Determine if the focused window changed significantly
                is_idle = current_window_info is None
                window_changed = False
                if is_idle:
                     if self.last_window_info is not None: window_changed = True # Active -> Idle
                elif self.last_window_info is None: window_changed = True # Idle -> Active
                elif (current_window_info["hwnd"] != self.last_window_info["hwnd"] or
                      current_window_info["title"] != self.last_window_info["title"] or
                      current_window_info["exe"] != self.last_window_info["exe"]): window_changed = True # Active -> Different Active

                if window_changed:
                    # Log duration for the *previous* window/state
                    if self.last_window_info:
                        duration = int(time.time() - self.window_start_time)
                        if duration > 0: self._log_window_activity(self.last_window_info, duration)

                    # Reset timer and update last window info (becomes None if now idle)
                    self.window_start_time = time.time()
                    self.last_window_info = current_window_info

                # Check if it's time to generate a summary
                time_since_last_summary = time.time() - self.last_summary_time
                if time_since_last_summary >= self.summary_interval:
                    self._generate_daily_summary()
                    self._write_time_bucket_summary()
                    self.last_summary_time = time.time()

                # Sleep until next interval
                elapsed = time.time() - main_loop_start_time
                sleep_duration = max(0.1, interval - elapsed)
                await asyncio.sleep(sleep_duration)

            except KeyboardInterrupt:
                logger.info("KeyboardInterrupt received in agent loop.")
                break
            except Exception as e:
                 logger.error(f"Unhandled error in agent loop: {e}", exc_info=True)
                 await asyncio.sleep(interval * 2) # Wait longer after error

        # --- Cleanup on exit ---
        logger.info("Agent loop finished. Performing final cleanup...")
        if self.last_window_info: # Log final activity
            duration = int(time.time() - self.window_start_time)
            if duration > 0: self._log_window_activity(self.last_window_info, duration)
        self._generate_daily_summary() # Generate final summary for the last active day
        self._write_time_bucket_summary()
        logger.info("Focus Monitor agent stopped.")


async def main_async():
    parser = argparse.ArgumentParser(description="Focus Monitor Agent (Window Tracking)")
    parser.add_argument("--output-dir", "-o", help="Optional directory to store logs (defaults to script directory)")
    parser.add_argument("--api-url", "-a", help="Backend API URL for status checks (optional)")
    parser.add_argument("--interval", "-i", type=int, default=5, help="Sampling interval in seconds")
    parser.add_argument("--summary-interval", "-s", type=int, default=300, help="Interval for generating summaries (seconds)")
    parser.add_argument("--no-api-check", action="store_true", help="Disable checking backend API for status.")
    parser.add_argument("--force-summary", action="store_true", help="Force generate a summary immediately on start")
    args = parser.parse_args()

    # If output directory is specified, verify it exists
    if args.output_dir:
        output_dir_path = Path(args.output_dir)
        if not output_dir_path.is_dir():
            logger.critical(f"Output directory not found: {args.output_dir}")
            sys.exit(1)
    else:
        output_dir_path = None  # Will default to script directory

    api_url = None if args.no_api_check else args.api_url

    agent = FocusMonitorAgent(output_dir_path, api_url)
    agent.summary_interval = args.summary_interval
    
    # Generate a summary immediately if requested
    if args.force_summary:
        agent._generate_daily_summary()
        agent._write_time_bucket_summary()
        agent.last_summary_time = time.time()

    tasks = [asyncio.create_task(agent.run_agent_loop(args.interval))]
    if api_url:
        tasks.append(asyncio.create_task(agent.check_backend_status()))

    try:
        await tasks[0] # Wait for main loop
    except asyncio.CancelledError: logger.info("Agent loop task cancelled.")
    finally: # Cleanup background tasks
        for task in tasks[1:]:
            if not task.done(): task.cancel()
        await asyncio.gather(*tasks[1:], return_exceptions=True)
        logger.info("All background tasks finished.")


if __name__ == "__main__":
     try:
         asyncio.run(main_async())
     except KeyboardInterrupt:
         logger.info("Focus Monitor stopped by user (main).")
     except Exception as main_err:
         logger.critical(f"Focus Monitor exited: {main_err}", exc_info=True)<|MERGE_RESOLUTION|>--- conflicted
+++ resolved
@@ -369,53 +369,52 @@
         if duration <= 0:
             return
         try:
-            # Make sure focus_logs directory exists
             self.focus_logs_dir.mkdir(parents=True, exist_ok=True)
             log_file = self.focus_logs_dir / f"focus_log_{self.today}.jsonl"
-            
-            # Include app_identity and profile in the log
+
             app_identity, exe_path = self._get_app_identity(window_info["exe"], window_info["title"])
-            
+
             log_entry = {
                 "timestamp": window_info["timestamp"],
                 "exe": window_info["exe"],
-                "app_name": app_identity,  # Include friendly app name with profile
-                "app_profile": window_info.get("app_profile"),  # Include profile if available
+                "app_name": app_identity,
+                "app_profile": window_info.get("app_profile"),
                 "title": window_info["title"],
                 "duration": duration,
-                "pid": window_info.get("pid", 0)  # Include PID for potential label lookup
+                "pid": window_info.get("pid", 0)
             }
-<<<<<<< HEAD
+
+            # Handle OCR info
             hwnd = window_info.get("hwnd")
-            ocr_info = self.ocr_results.pop(hwnd, None)
+            ocr_info = self.ocr_results.pop(hwnd, None) if hwnd else None
             if ocr_info:
                 log_entry["ocr_text"] = ocr_info.get("text")
                 log_entry["screenshot_path"] = ocr_info.get("path")
+            else:
+                if ocr_text:
+                    log_entry["ocr_text"] = ocr_text
+                if screenshot_path:
+                    log_entry["screenshot_path"] = screenshot_path
+                else:
+                    if window_info.get("ocr_text"):
+                        log_entry["ocr_text"] = window_info["ocr_text"]
+                    if window_info.get("screenshot_path"):
+                        log_entry["screenshot_path"] = window_info["screenshot_path"]
+
             if hwnd in self.ocr_last_times:
                 self.ocr_last_times.pop(hwnd, None)
-=======
-
-            # Optional OCR / screenshot metadata
-            ocr_val = ocr_text if ocr_text is not None else window_info.get("ocr_text")
-            if ocr_val:
-                log_entry["ocr_text"] = ocr_val
-
-            screenshot_val = screenshot_path if screenshot_path is not None else window_info.get("screenshot_path")
-            if screenshot_val:
-                log_entry["screenshot_path"] = screenshot_val
->>>>>>> 8cb3d2bd
+
             with open(log_file, "a", encoding="utf-8") as f:
                 f.write(json.dumps(log_entry) + "\n")
 
-            # Log with profile info if available
             title_snip = log_entry['title'][:60].replace('\n', ' ') + ('...' if len(log_entry['title']) > 60 else '')
             profile_info = f" ({log_entry['app_profile']})" if log_entry.get('app_profile') else ""
             logger.info(f"Logged: {app_identity}{profile_info} - '{title_snip}' ({duration}s)")
 
-            # Update in-memory 5-minute bucket summary
             self._update_time_bucket(log_entry)
         except Exception as e:
             logger.error(f"Error writing to log file {log_file}: {e}")
+
 
     def _update_time_bucket(self, log_entry: Dict):
         """Update the in-memory 5-minute bucket summary with a new log entry."""
